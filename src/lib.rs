//! # Elefren: API Wrapper around the Mastodon API.
//!
//! Most of the api is documented on [Mastodon's website](https://docs.joinmastodon.org/client/intro/)
//!
//! ```no_run
//! # extern crate elefren;
//! # fn main() {
//! #    try().unwrap();
//! # }
//! # fn try() -> elefren::Result<()> {
//! use elefren::{helpers::cli, prelude::*};
//!
//! let registration = Registration::new("https://mastodon.social")
//!     .client_name("elefren_test")
//!     .build()?;
//! let mastodon = cli::authenticate(registration)?;
//!
//! println!(
//!     "{:?}",
//!     mastodon
//!         .get_home_timeline()?
//!         .items_iter()
//!         .take(100)
//!         .collect::<Vec<_>>()
//! );
//! # Ok(())
//! # }
//! ```
//!
//! Elefren also supports Mastodon's Streaming API:
//!
//! # Example
//!
//! ```no_run
//! # extern crate elefren;
//! # use elefren::prelude::*;
//! # use std::error::Error;
//! use elefren::entities::event::Event;
//! # fn main() -> Result<(), Box<Error>> {
//! # let data = Data {
//! #   base: "".into(),
//! #   client_id: "".into(),
//! #   client_secret: "".into(),
//! #   redirect: "".into(),
//! #   token: "".into(),
//! # };
//! let client = Mastodon::from(data);
//! for event in client.streaming_user()? {
//!     match event {
//!         Event::Update(ref status) => { /* .. */ },
//!         Event::Notification(ref notification) => { /* .. */ },
//!         Event::Delete(ref id) => { /* .. */ },
//!         Event::FiltersChanged => { /* .. */ },
//!     }
//! }
//! # Ok(())
//! # }
//! ```

#![deny(
    missing_docs,
    warnings,
    missing_debug_implementations,
    missing_copy_implementations,
    trivial_casts,
    trivial_numeric_casts,
    unsafe_code,
    unstable_features,
    unused_import_braces,
    unused_qualifications
)]
#![allow(intra_doc_link_resolution_failure)]

#[macro_use]
extern crate log;
#[macro_use]
extern crate serde_derive;
#[macro_use]
extern crate doc_comment;
extern crate hyper_old_types;
extern crate isolang;
#[macro_use]
extern crate serde_json;
extern crate chrono;
extern crate reqwest;
extern crate serde;
extern crate serde_qs;
extern crate serde_urlencoded;
extern crate tap_reader;
extern crate try_from;
extern crate url;
extern crate tungstenite;

#[cfg(feature = "env")]
extern crate envy;

#[cfg(feature = "toml")]
extern crate toml as tomlcrate;

#[cfg(test)]
extern crate tempfile;

#[cfg(test)]
#[cfg_attr(all(test, any(feature = "toml", feature = "json")), macro_use)]
extern crate indoc;

use std::{
    borrow::Cow,
    io::BufRead,
    ops,
};

use reqwest::{multipart, Client, RequestBuilder, Response};
use tap_reader::Tap;
use tungstenite::client::AutoStream;

use entities::prelude::*;
use http_send::{HttpSend, HttpSender};
use page::Page;

pub use data::Data;
pub use errors::{ApiError, Error, Result};
pub use isolang::Language;
<<<<<<< HEAD
pub use mastodon_client::MastodonClient;
pub use media_builder::MediaBuilder;
=======
pub use mastodon_client::{MastodonClient, MastodonUnauthenticated};
>>>>>>> 17c727f5
pub use registration::Registration;
pub use requests::{
    AddFilterRequest,
    AddPushRequest,
    StatusesRequest,
    UpdateCredsRequest,
    UpdatePushRequest,
};
pub use status_builder::{NewStatus, StatusBuilder};

/// Registering your App
pub mod apps;
/// Contains the struct that holds the client auth data
pub mod data;
/// Entities returned from the API
pub mod entities;
/// Errors
pub mod errors;
/// Collection of helpers for serializing/deserializing `Data` objects
pub mod helpers;
/// Contains trait for converting `reqwest::Request`s to `reqwest::Response`s
pub mod http_send;
mod mastodon_client;
/// Constructing a media attachment for upload
pub mod media_builder;
/// Handling multiple pages of entities.
pub mod page;
/// Registering your app.
pub mod registration;
/// Requests
pub mod requests;
/// OAuth Scopes
pub mod scopes;
/// Constructing a status
pub mod status_builder;

#[macro_use]
mod macros;
/// Automatically import the things you need
pub mod prelude {
    pub use scopes::Scopes;
    pub use Data;
    pub use Mastodon;
    pub use MastodonClient;
    pub use NewStatus;
    pub use Registration;
    pub use StatusBuilder;
    pub use StatusesRequest;
}

/// Your mastodon application client, handles all requests to and from Mastodon.
#[derive(Clone, Debug)]
pub struct Mastodon<H: HttpSend = HttpSender> {
    client: Client,
    http_sender: H,
    /// Raw data about your mastodon instance.
    pub data: Data,
}

impl<H: HttpSend> Mastodon<H> {
    methods![get, post, delete,];

    fn route(&self, url: &str) -> String {
        format!("{}{}", self.base, url)
    }

    pub(crate) fn send(&self, req: RequestBuilder) -> Result<Response> {
        Ok(self
            .http_sender
            .send(&self.client, req.bearer_auth(&self.token))?)
    }
}

impl From<Data> for Mastodon<HttpSender> {
    /// Creates a mastodon instance from the data struct.
    fn from(data: Data) -> Mastodon<HttpSender> {
        let mut builder = MastodonBuilder::new(HttpSender);
        builder.data(data);
        builder
            .build()
            .expect("We know `data` is present, so this should be fine")
    }
}

impl<H: HttpSend> MastodonClient<H> for Mastodon<H> {
    type Stream = EventReader<WebSocket>;

    paged_routes! {
        (get) favourites: "favourites" => Status,
        (get) blocks: "blocks" => Account,
        (get) domain_blocks: "domain_blocks" => String,
        (get) follow_requests: "follow_requests" => Account,
        (get) get_home_timeline: "timelines/home" => Status,
        (get) get_emojis: "custom_emojis" => Emoji,
        (get) mutes: "mutes" => Account,
        (get) notifications: "notifications" => Notification,
        (get) reports: "reports" => Report,
        (get (q: &'a str, #[serde(skip_serializing_if = "Option::is_none")] limit: Option<u64>, following: bool,)) search_accounts: "accounts/search" => Account,
        (get) get_endorsements: "endorsements" => Account,
    }

    paged_routes_with_id! {
        (get) followers: "accounts/{}/followers" => Account,
        (get) following: "accounts/{}/following" => Account,
        (get) reblogged_by: "statuses/{}/reblogged_by" => Account,
        (get) favourited_by: "statuses/{}/favourited_by" => Account,
    }

    route! {
        (delete (domain: String,)) unblock_domain: "domain_blocks" => Empty,
        (get) instance: "instance" => Instance,
        (get) verify_credentials: "accounts/verify_credentials" => Account,
        (post (account_id: &str, status_ids: Vec<&str>, comment: String,)) report: "reports" => Report,
        (post (domain: String,)) block_domain: "domain_blocks" => Empty,
        (post (id: &str,)) authorize_follow_request: "accounts/follow_requests/authorize" => Empty,
        (post (id: &str,)) reject_follow_request: "accounts/follow_requests/reject" => Empty,
        (get  (q: &'a str, resolve: bool,)) search: "search" => SearchResult,
        (get  (local: bool,)) get_public_timeline: "timelines/public" => Vec<Status>,
        (post (uri: Cow<'static, str>,)) follows: "follows" => Account,
        (post multipart (file: Cow<'static, str>,)) media: "media" => Attachment,
        (post) clear_notifications: "notifications/clear" => Empty,
        (post (id: &str,)) dismiss_notification: "notifications/dismiss" => Empty,
        (get) get_push_subscription: "push/subscription" => Subscription,
        (delete) delete_push_subscription: "push/subscription" => Empty,
        (get) get_filters: "filters" => Vec<Filter>,
        (get) get_follow_suggestions: "suggestions" => Vec<Account>,
    }

    route_v2! {
        (get (q: &'a str, resolve: bool,)) search_v2: "search" => SearchResultV2,
    }

    route_id! {
        (get) get_account: "accounts/{}" => Account,
        (post) follow: "accounts/{}/follow" => Relationship,
        (post) unfollow: "accounts/{}/unfollow" => Relationship,
        (post) block: "accounts/{}/block" => Relationship,
        (post) unblock: "accounts/{}/unblock" => Relationship,
        (get) mute: "accounts/{}/mute" => Relationship,
        (get) unmute: "accounts/{}/unmute" => Relationship,
        (get) get_notification: "notifications/{}" => Notification,
        (get) get_status: "statuses/{}" => Status,
        (get) get_context: "statuses/{}/context" => Context,
        (get) get_card: "statuses/{}/card" => Card,
        (post) reblog: "statuses/{}/reblog" => Status,
        (post) unreblog: "statuses/{}/unreblog" => Status,
        (post) favourite: "statuses/{}/favourite" => Status,
        (post) unfavourite: "statuses/{}/unfavourite" => Status,
        (delete) delete_status: "statuses/{}" => Empty,
        (get) get_filter: "filters/{}" => Filter,
        (delete) delete_filter: "filters/{}" => Empty,
        (delete) delete_from_suggestions: "suggestions/{}" => Empty,
        (post) endorse_user: "accounts/{}/pin" => Relationship,
        (post) unendorse_user: "accounts/{}/unpin" => Relationship,
    }

    fn add_filter(&self, request: &mut AddFilterRequest) -> Result<Filter> {
        let url = self.route("/api/v1/filters");
        let response = self.send(self.client.post(&url).json(&request))?;

        let status = response.status();

        if status.is_client_error() {
            return Err(Error::Client(status.clone()));
        } else if status.is_server_error() {
            return Err(Error::Server(status.clone()));
        }

        deserialise(response)
    }

    /// PUT /api/v1/filters/:id
    fn update_filter(&self, id: &str, request: &mut AddFilterRequest) -> Result<Filter> {
        let url = self.route(&format!("/api/v1/filters/{}", id));
        let response = self.send(self.client.put(&url).json(&request))?;

        let status = response.status();

        if status.is_client_error() {
            return Err(Error::Client(status.clone()));
        } else if status.is_server_error() {
            return Err(Error::Server(status.clone()));
        }

        deserialise(response)
    }

    fn update_credentials(&self, builder: &mut UpdateCredsRequest) -> Result<Account> {
        let changes = builder.build()?;
        let url = self.route("/api/v1/accounts/update_credentials");
        let response = self.send(self.client.patch(&url).json(&changes))?;

        let status = response.status();

        if status.is_client_error() {
            return Err(Error::Client(status.clone()));
        } else if status.is_server_error() {
            return Err(Error::Server(status.clone()));
        }

        deserialise(response)
    }

    /// Post a new status to the account.
    fn new_status(&self, status: NewStatus) -> Result<Status> {
        let response = self.send(
            self.client
                .post(&self.route("/api/v1/statuses"))
                .json(&status),
        )?;

        deserialise(response)
    }

    /// Get timeline filtered by a hashtag(eg. `#coffee`) either locally or
    /// federated.
    fn get_tagged_timeline(&self, hashtag: String, local: bool) -> Result<Vec<Status>> {
        let base = "/api/v1/timelines/tag/";
        let url = if local {
            self.route(&format!("{}{}?local=1", base, hashtag))
        } else {
            self.route(&format!("{}{}", base, hashtag))
        };

        self.get(url)
    }

    /// Get statuses of a single account by id. Optionally only with pictures
    /// and or excluding replies.
    ///
    /// # Example
    ///
    /// ```no_run
    /// # extern crate elefren;
    /// # use elefren::prelude::*;
    /// # use std::error::Error;
    /// # fn main() -> Result<(), Box<Error>> {
    /// # let data = Data {
    /// #   base: "".into(),
    /// #   client_id: "".into(),
    /// #   client_secret: "".into(),
    /// #   redirect: "".into(),
    /// #   token: "".into(),
    /// # };
    /// let client = Mastodon::from(data);
    /// let statuses = client.statuses("user-id", None)?;
    /// # Ok(())
    /// # }
    /// ```
    ///
    /// ```no_run
    /// # extern crate elefren;
    /// # use elefren::prelude::*;
    /// # use std::error::Error;
    /// # fn main() -> Result<(), Box<Error>> {
    /// # let data = Data {
    /// #   base: "".into(),
    /// #   client_id: "".into(),
    /// #   client_secret: "".into(),
    /// #   redirect: "".into(),
    /// #   token: "".into(),
    /// # };
    /// let client = Mastodon::from(data);
    /// let mut request = StatusesRequest::new();
    /// request.only_media();
    /// let statuses = client.statuses("user-id", request)?;
    /// # Ok(())
    /// # }
    /// ```
    fn statuses<'a, 'b: 'a, S>(&'b self, id: &'b str, request: S) -> Result<Page<Status, H>>
    where
        S: Into<Option<StatusesRequest<'a>>>,
    {
        let mut url = format!("{}/api/v1/accounts/{}/statuses", self.base, id);

        if let Some(request) = request.into() {
            url = format!("{}{}", url, request.to_querystring()?);
        }

        let response = self.send(self.client.get(&url))?;

        Page::new(self, response)
    }

    /// Returns the client account's relationship to a list of other accounts.
    /// Such as whether they follow them or vice versa.
    fn relationships(&self, ids: &[&str]) -> Result<Page<Relationship, H>> {
        let mut url = self.route("/api/v1/accounts/relationships?");

        if ids.len() == 1 {
            url += "id=";
            url += &ids[0];
        } else {
            for id in ids {
                url += "id[]=";
                url += &id;
                url += "&";
            }
            url.pop();
        }

        let response = self.send(self.client.get(&url))?;

        Page::new(self, response)
    }

    /// Add a push notifications subscription
    fn add_push_subscription(&self, request: &AddPushRequest) -> Result<Subscription> {
        let request = request.build()?;
        let response = self.send(
            self.client
                .post(&self.route("/api/v1/push/subscription"))
                .json(&request),
        )?;

        deserialise(response)
    }

    /// Update the `data` portion of the push subscription associated with this
    /// access token
    fn update_push_data(&self, request: &UpdatePushRequest) -> Result<Subscription> {
        let request = request.build();
        let response = self.send(
            self.client
                .put(&self.route("/api/v1/push/subscription"))
                .json(&request),
        )?;

        deserialise(response)
    }

    /// Get all accounts that follow the authenticated user
    fn follows_me(&self) -> Result<Page<Account, H>> {
        let me = self.verify_credentials()?;
        Ok(self.followers(&me.id)?)
    }

    /// Get all accounts that the authenticated user follows
    fn followed_by_me(&self) -> Result<Page<Account, H>> {
        let me = self.verify_credentials()?;
        Ok(self.following(&me.id)?)
    }

<<<<<<< HEAD
    /// Upload some media to the server for possible attaching to a new status
    ///
    /// Upon successful upload of a media attachment, the server will assign it an id. To actually
    /// use the attachment in a new status, you can use the `media_ids` field of
    /// [`StatusBuilder`](status_builder/struct.StatusBuilder.html)
    ///
    /// There are two ways of providing the data to be attached: by reading a file, or by using a
    /// reader.
    ///
    /// ## Files
    /// If the `MediaBuilder` was supplied with a file path, the filename and mimetype will be
    /// automatically populated from that file; their values set in the `MediaBuilder` will be
    /// ignored. For example:
    ///
    /// ```no_run
    /// let client = Mastodon::from(data);
    /// let builder = MediaBuilder::from_file("/tmp/my_image.png".into());
    ///
    /// let attachment = client.add_media(builder);
    /// ```
    ///
    /// ## Readers
    /// The `MediaBuilder` can also be supplied with a reader. This is useful for uploading data
    /// already in memory, for example from a `Vec<u8>` containing some image data. For example:
    ///
    /// ```no_run
    /// use std::io::Cursor;
    /// let client = Mastodon::from(data);
    ///
    /// let mut image_data: Vec<u8> = Vec::new();
    /// populate_image_data(&mut image_data);
    ///
    /// let builder = MediaBuilder::from_reader(Cursor::new(image_data));
    /// let attachment = client.add_media(builder):
    ///
    /// ```
    ///
    /// ## Errors
    /// This function may return an `Error::Http` before sending anything over the network if the
    /// `MediaBuilder` was supplied with a reader and a `mimetype` string which cannot be pasrsed. 
    fn new_media(&self, media: MediaBuilder) -> Result<Attachment> {
        use media_builder::MediaBuilderData;

        let mut form = multipart::Form::new();
        form = match media.data {
            MediaBuilderData::Reader(reader) => {
                let mut part = multipart::Part::reader(reader);

                if let Some(filename) = media.filename {
                    part = part.file_name(filename);
                }

                if let Some(mimetype) = media.mimetype {
                    part = part.mime_str(&mimetype)?;
                }

                form.part("file", part)
            }
            MediaBuilderData::File(file) => form.file("file", file.as_ref())?,
        };

        if let Some(description) = media.description {
            form = form.text("description", description);
        }

        if let Some((x, y)) = media.focus {
            form = form.text("focus", format!("{},{}", x, y));
        }

        let response = self.send(
            self.client
                .post(&self.route("/api/v1/media"))
                .multipart(form),
        )?;

        deserialise(response)
=======
    /// returns events that are relevant to the authorized user, i.e. home
    /// timeline & notifications
    ///
    /// # Example
    ///
    /// ```no_run
    /// # extern crate elefren;
    /// # use elefren::prelude::*;
    /// # use std::error::Error;
    /// use elefren::entities::event::Event;
    /// # fn main() -> Result<(), Box<Error>> {
    /// # let data = Data {
    /// #   base: "".into(),
    /// #   client_id: "".into(),
    /// #   client_secret: "".into(),
    /// #   redirect: "".into(),
    /// #   token: "".into(),
    /// # };
    /// let client = Mastodon::from(data);
    /// for event in client.streaming_user()? {
    ///     match event {
    ///         Event::Update(ref status) => { /* .. */ },
    ///         Event::Notification(ref notification) => { /* .. */ },
    ///         Event::Delete(ref id) => { /* .. */ },
    ///         Event::FiltersChanged => { /* .. */ },
    ///     }
    /// }
    /// # Ok(())
    /// # }
    /// ```
    fn streaming_user(&self) -> Result<Self::Stream> {
        let mut url: url::Url = self.route("/api/v1/streaming").parse()?;
        url.query_pairs_mut()
            .append_pair("access_token", &self.token)
            .append_pair("stream", "user");
        let mut url: url::Url = reqwest::get(url.as_str())?.url().as_str().parse()?;
        let new_scheme = match url.scheme() {
            "http" => "ws",
            "https" => "wss",
            x => return Err(Error::Other(format!("Bad URL scheme: {}", x))),
        };
        url.set_scheme(new_scheme).map_err(|_| Error::Other("Bad URL scheme!".to_string()))?;

        let client = tungstenite::connect(url.as_str())?.0;

        Ok(EventReader(WebSocket(client)))
    }

    /// returns all public statuses
    fn streaming_public(&self) -> Result<Self::Stream> {
        let mut url: url::Url = self.route("/api/v1/streaming").parse()?;
        url.query_pairs_mut()
            .append_pair("access_token", &self.token)
            .append_pair("stream", "public");
        let mut url: url::Url = reqwest::get(url.as_str())?.url().as_str().parse()?;
        let new_scheme = match url.scheme() {
            "http" => "ws",
            "https" => "wss",
            x => return Err(Error::Other(format!("Bad URL scheme: {}", x))),
        };
        url.set_scheme(new_scheme).map_err(|_| Error::Other("Bad URL scheme!".to_string()))?;

        let client = tungstenite::connect(url.as_str())?.0;

        Ok(EventReader(WebSocket(client)))
    }

    /// Returns all local statuses
    fn streaming_local(&self) -> Result<Self::Stream> {
        let mut url: url::Url = self.route("/api/v1/streaming").parse()?;
        url.query_pairs_mut()
            .append_pair("access_token", &self.token)
            .append_pair("stream", "public:local");
        let mut url: url::Url = reqwest::get(url.as_str())?.url().as_str().parse()?;
        let new_scheme = match url.scheme() {
            "http" => "ws",
            "https" => "wss",
            x => return Err(Error::Other(format!("Bad URL scheme: {}", x))),
        };
        url.set_scheme(new_scheme).map_err(|_| Error::Other("Bad URL scheme!".to_string()))?;

        let client = tungstenite::connect(url.as_str())?.0;

        Ok(EventReader(WebSocket(client)))
    }

    /// Returns all public statuses for a particular hashtag
    fn streaming_public_hashtag(&self, hashtag: &str) -> Result<Self::Stream> {
        let mut url: url::Url = self.route("/api/v1/streaming").parse()?;
        url.query_pairs_mut()
            .append_pair("access_token", &self.token)
            .append_pair("stream", "hashtag")
            .append_pair("tag", hashtag);
        let mut url: url::Url = reqwest::get(url.as_str())?.url().as_str().parse()?;
        let new_scheme = match url.scheme() {
            "http" => "ws",
            "https" => "wss",
            x => return Err(Error::Other(format!("Bad URL scheme: {}", x))),
        };
        url.set_scheme(new_scheme).map_err(|_| Error::Other("Bad URL scheme!".to_string()))?;

        let client = tungstenite::connect(url.as_str())?.0;

        Ok(EventReader(WebSocket(client)))
    }

    /// Returns all local statuses for a particular hashtag
    fn streaming_local_hashtag(&self, hashtag: &str) -> Result<Self::Stream> {
        let mut url: url::Url = self.route("/api/v1/streaming").parse()?;
        url.query_pairs_mut()
            .append_pair("access_token", &self.token)
            .append_pair("stream", "hashtag:local")
            .append_pair("tag", hashtag);
        let mut url: url::Url = reqwest::get(url.as_str())?.url().as_str().parse()?;
        let new_scheme = match url.scheme() {
            "http" => "ws",
            "https" => "wss",
            x => return Err(Error::Other(format!("Bad URL scheme: {}", x))),
        };
        url.set_scheme(new_scheme).map_err(|_| Error::Other("Bad URL scheme!".to_string()))?;

        let client = tungstenite::connect(url.as_str())?.0;

        Ok(EventReader(WebSocket(client)))
    }

    /// Returns statuses for a list
    fn streaming_list(&self, list_id: &str) -> Result<Self::Stream> {
        let mut url: url::Url = self.route("/api/v1/streaming").parse()?;
        url.query_pairs_mut()
            .append_pair("access_token", &self.token)
            .append_pair("stream", "list")
            .append_pair("list", list_id);
        let mut url: url::Url = reqwest::get(url.as_str())?.url().as_str().parse()?;
        let new_scheme = match url.scheme() {
            "http" => "ws",
            "https" => "wss",
            x => return Err(Error::Other(format!("Bad URL scheme: {}", x))),
        };
        url.set_scheme(new_scheme).map_err(|_| Error::Other("Bad URL scheme!".to_string()))?;

        let client = tungstenite::connect(url.as_str())?.0;

        Ok(EventReader(WebSocket(client)))
    }

    /// Returns all direct messages
    fn streaming_direct(&self) -> Result<Self::Stream> {
        let mut url: url::Url = self.route("/api/v1/streaming").parse()?;
        url.query_pairs_mut()
            .append_pair("access_token", &self.token)
            .append_pair("stream", "direct");
        let mut url: url::Url = reqwest::get(url.as_str())?.url().as_str().parse()?;
        let new_scheme = match url.scheme() {
            "http" => "ws",
            "https" => "wss",
            x => return Err(Error::Other(format!("Bad URL scheme: {}", x))),
        };
        url.set_scheme(new_scheme).map_err(|_| Error::Other("Bad URL scheme!".to_string()))?;

        let client = tungstenite::connect(url.as_str())?.0;

        Ok(EventReader(WebSocket(client)))
    }
}

#[derive(Debug)]
/// WebSocket newtype so that EventStream can be implemented without coherency issues
pub struct WebSocket(tungstenite::protocol::WebSocket<AutoStream>);

/// A type that streaming events can be read from
pub trait EventStream {
    /// Read a message from this stream
    fn read_message(&mut self) -> Result<String>;
}

impl<R: BufRead> EventStream for R {
    fn read_message(&mut self) -> Result<String> {
        let mut buf = String::new();
        self.read_line(&mut buf)?;
        Ok(buf)
    }
}

impl EventStream for WebSocket {
    fn read_message(&mut self) -> Result<String> {
        Ok(self.0.read_message()?.into_text()?)
    }
}

#[derive(Debug)]
/// Iterator that produces events from a mastodon streaming API event stream
pub struct EventReader<R: EventStream>(R);
impl<R: EventStream> Iterator for EventReader<R> {
    type Item = Event;

    fn next(&mut self) -> Option<Self::Item> {
        let mut lines = Vec::new();
        loop {
            if let Ok(line) = self.0.read_message() {
                let line = line.trim().to_string();
                if line.starts_with(":") || line.is_empty() {
                    continue;
                }
                lines.push(line);
                if let Ok(event) = self.make_event(&lines) {
                    lines.clear();
                    return Some(event);
                } else {
                    continue;
                }
            }
        }
    }
}

impl<R: EventStream> EventReader<R> {
    fn make_event(&self, lines: &[String]) -> Result<Event> {
        let event;
        let data;
        if let Some(event_line) = lines
            .iter()
            .find(|line| line.starts_with("event:"))
        {
            event = event_line[6..].trim().to_string();
            data = lines.iter().find(|line| line.starts_with("data:")).map(|x| x[5..].trim().to_string());
        } else {
            #[derive(Deserialize)]
            struct Message {
                pub event: String,
                pub payload: Option<String>,
            }
            let message = serde_json::from_str::<Message>(&lines[0])?;
            event = message.event;
            data = message.payload;
        }
        let event: &str = &event;
        Ok(match event {
            "notification" => {
                let data = data.ok_or_else(|| {
                    Error::Other("Missing `data` line for notification".to_string())
                })?;
                let notification = serde_json::from_str::<Notification>(&data)?;
                Event::Notification(notification)
            },
            "update" => {
                let data =
                    data.ok_or_else(|| Error::Other("Missing `data` line for update".to_string()))?;
                let status = serde_json::from_str::<Status>(&data)?;
                Event::Update(status)
            },
            "delete" => {
                let data =
                    data.ok_or_else(|| Error::Other("Missing `data` line for delete".to_string()))?;
                Event::Delete(data)
            },
            "filters_changed" => Event::FiltersChanged,
            _ => return Err(Error::Other(format!("Unknown event `{}`", event))),
        })
>>>>>>> 17c727f5
    }
}

impl<H: HttpSend> ops::Deref for Mastodon<H> {
    type Target = Data;

    fn deref(&self) -> &Self::Target {
        &self.data
    }
}

struct MastodonBuilder<H: HttpSend> {
    client: Option<Client>,
    http_sender: H,
    data: Option<Data>,
}

impl<H: HttpSend> MastodonBuilder<H> {
    pub fn new(sender: H) -> Self {
        MastodonBuilder {
            http_sender: sender,
            client: None,
            data: None,
        }
    }

    pub fn client(&mut self, client: Client) -> &mut Self {
        self.client = Some(client);
        self
    }

    pub fn data(&mut self, data: Data) -> &mut Self {
        self.data = Some(data);
        self
    }

    pub fn build(self) -> Result<Mastodon<H>> {
        Ok(if let Some(data) = self.data {
            Mastodon {
                client: self.client.unwrap_or_else(|| Client::new()),
                http_sender: self.http_sender,
                data,
            }
        } else {
            return Err(Error::MissingField("missing field 'data'"));
        })
    }
}

/// Client that can make unauthenticated calls to a mastodon instance
#[derive(Clone, Debug)]
pub struct MastodonUnauth<H: HttpSend = HttpSender> {
    client: Client,
    http_sender: H,
    base: url::Url,
}

impl MastodonUnauth<HttpSender> {
    /// Create a new unauthenticated client
    pub fn new(base: &str) -> Result<MastodonUnauth<HttpSender>> {
        let base = if base.starts_with("https://") {
            base.to_string()
        } else {
            format!("https://{}", base)
        };
        Ok(MastodonUnauth {
            client: Client::new(),
            http_sender: HttpSender,
            base: url::Url::parse(&base)?,
        })
    }
}

impl<H: HttpSend> MastodonUnauth<H> {
    fn route(&self, url: &str) -> Result<url::Url> {
        Ok(self.base.join(url)?)
    }

    fn send(&self, req: RequestBuilder) -> Result<Response> {
        Ok(self.http_sender.send(&self.client, req)?)
    }
}

impl<H: HttpSend> MastodonUnauthenticated<H> for MastodonUnauth<H> {
    /// GET /api/v1/statuses/:id
    fn get_status(&self, id: &str) -> Result<Status> {
        let route = self.route("/api/v1/statuses")?;
        let route = route.join(id)?;
        let response = self.send(self.client.get(route))?;
        deserialise(response)
    }

    /// GET /api/v1/statuses/:id/context
    fn get_context(&self, id: &str) -> Result<Context> {
        let route = self.route("/api/v1/statuses")?;
        let route = route.join(id)?;
        let route = route.join("context")?;
        let response = self.send(self.client.get(route))?;
        deserialise(response)
    }

    /// GET /api/v1/statuses/:id/card
    fn get_card(&self, id: &str) -> Result<Card> {
        let route = self.route("/api/v1/statuses")?;
        let route = route.join(id)?;
        let route = route.join("card")?;
        let response = self.send(self.client.get(route))?;
        deserialise(response)
    }
}

// Convert the HTTP response body from JSON. Pass up deserialization errors
// transparently.
fn deserialise<T: for<'de> serde::Deserialize<'de>>(response: Response) -> Result<T> {
    let mut reader = Tap::new(response);

    match serde_json::from_reader(&mut reader) {
        Ok(t) => {
            debug!("{}", String::from_utf8_lossy(&reader.bytes));
            Ok(t)
        },
        // If deserializing into the desired type fails try again to
        // see if this is an error response.
        Err(e) => {
            error!("{}", String::from_utf8_lossy(&reader.bytes));
            if let Ok(error) = serde_json::from_slice(&reader.bytes) {
                return Err(Error::Api(error));
            }
            Err(e.into())
        },
    }
}<|MERGE_RESOLUTION|>--- conflicted
+++ resolved
@@ -69,7 +69,7 @@
     unused_import_braces,
     unused_qualifications
 )]
-#![allow(intra_doc_link_resolution_failure)]
+#![allow(broken_intra_doc_links)]
 
 #[macro_use]
 extern crate log;
@@ -121,12 +121,8 @@
 pub use data::Data;
 pub use errors::{ApiError, Error, Result};
 pub use isolang::Language;
-<<<<<<< HEAD
-pub use mastodon_client::MastodonClient;
+pub use mastodon_client::{MastodonClient, MastodonUnauthenticated};
 pub use media_builder::MediaBuilder;
-=======
-pub use mastodon_client::{MastodonClient, MastodonUnauthenticated};
->>>>>>> 17c727f5
 pub use registration::Registration;
 pub use requests::{
     AddFilterRequest,
@@ -162,7 +158,6 @@
 pub mod scopes;
 /// Constructing a status
 pub mod status_builder;
-
 #[macro_use]
 mod macros;
 /// Automatically import the things you need
@@ -175,6 +170,7 @@
     pub use Registration;
     pub use StatusBuilder;
     pub use StatusesRequest;
+    pub use MediaBuilder;
 }
 
 /// Your mastodon application client, handles all requests to and from Mastodon.
@@ -246,7 +242,6 @@
         (get  (q: &'a str, resolve: bool,)) search: "search" => SearchResult,
         (get  (local: bool,)) get_public_timeline: "timelines/public" => Vec<Status>,
         (post (uri: Cow<'static, str>,)) follows: "follows" => Account,
-        (post multipart (file: Cow<'static, str>,)) media: "media" => Attachment,
         (post) clear_notifications: "notifications/clear" => Empty,
         (post (id: &str,)) dismiss_notification: "notifications/dismiss" => Empty,
         (get) get_push_subscription: "push/subscription" => Subscription,
@@ -470,12 +465,11 @@
         Ok(self.following(&me.id)?)
     }
 
-<<<<<<< HEAD
     /// Upload some media to the server for possible attaching to a new status
     ///
     /// Upon successful upload of a media attachment, the server will assign it an id. To actually
     /// use the attachment in a new status, you can use the `media_ids` field of
-    /// [`StatusBuilder`](status_builder/struct.StatusBuilder.html)
+    /// [`StatusBuilder`]
     ///
     /// There are two ways of providing the data to be attached: by reading a file, or by using a
     /// reader.
@@ -489,7 +483,7 @@
     /// let client = Mastodon::from(data);
     /// let builder = MediaBuilder::from_file("/tmp/my_image.png".into());
     ///
-    /// let attachment = client.add_media(builder);
+    /// let attachment = client.media(builder);
     /// ```
     ///
     /// ## Readers
@@ -504,14 +498,14 @@
     /// populate_image_data(&mut image_data);
     ///
     /// let builder = MediaBuilder::from_reader(Cursor::new(image_data));
-    /// let attachment = client.add_media(builder):
+    /// let attachment = client.media(builder):
     ///
     /// ```
     ///
     /// ## Errors
     /// This function may return an `Error::Http` before sending anything over the network if the
     /// `MediaBuilder` was supplied with a reader and a `mimetype` string which cannot be pasrsed. 
-    fn new_media(&self, media: MediaBuilder) -> Result<Attachment> {
+    fn media(&self, media: MediaBuilder) -> Result<Attachment> {
         use media_builder::MediaBuilderData;
 
         let mut form = multipart::Form::new();
@@ -547,7 +541,8 @@
         )?;
 
         deserialise(response)
-=======
+    }
+
     /// returns events that are relevant to the authorized user, i.e. home
     /// timeline & notifications
     ///
@@ -807,7 +802,6 @@
             "filters_changed" => Event::FiltersChanged,
             _ => return Err(Error::Other(format!("Unknown event `{}`", event))),
         })
->>>>>>> 17c727f5
     }
 }
 
